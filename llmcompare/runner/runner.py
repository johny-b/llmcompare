--- conflicted
+++ resolved
@@ -159,14 +159,7 @@
 
         result = {}
         for el in logprobs:
-<<<<<<< HEAD
             result[el.token] = math.exp(el.logprob) if convert_to_probs else el.logprob
-        result[chosen_token] = (
-            math.exp(chosen_logprob) if convert_to_probs else chosen_logprob
-        )
-=======
-            result[el.token] = math.exp(el.logprob)
->>>>>>> d3c37c45
 
         return result
 
